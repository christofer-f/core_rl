import argparse
from unittest import TestCase
import pytorch_lightning as pl

from algos.double_dqn.model import DoubleDQNLightning
from algos.dqn.model import DQNLightning
from algos.dueling_dqn.model import DuelingDQNLightning
from algos.noisy_dqn.model import NoisyDQNLightning
<<<<<<< HEAD
from algos.per_dqn.model import PERDQNLightning
=======
>>>>>>> 5cf1c899


class TestModels(TestCase):

    def setUp(self) -> None:
        parent_parser = argparse.ArgumentParser(add_help=False)
        parser = DQNLightning.add_model_specific_args(parent_parser)
        parser.add_argument("--algo", type=str, default="dqn", help="algorithm to use for training")
        args_list = [
            "--algo", "dqn",
            "--warm_start_steps", "500"
        ]
        self.hparams = parser.parse_args(args_list)

        self.trainer = pl.Trainer(
            gpus=0,
            max_steps=100,
            val_check_interval=1000
        )

    def test_dqn(self):
        """Smoke test that the DQN model runs"""
        model = DQNLightning(self.hparams)
        result = self.trainer.fit(model)

        self.assertEqual(result, 1)

    def test_double_dqn(self):
        """Smoke test that the Double DQN model runs"""
        model = DoubleDQNLightning(self.hparams)
        result = self.trainer.fit(model)

        self.assertEqual(result, 1)

    def test_dueling_dqn(self):
        """Smoke test that the Dueling DQN model runs"""
        model = DuelingDQNLightning(self.hparams)
        result = self.trainer.fit(model)

        self.assertEqual(result, 1)

    def test_noisy_dqn(self):
        """Smoke test that the Noisy DQN model runs"""
        model = NoisyDQNLightning(self.hparams)
        result = self.trainer.fit(model)

<<<<<<< HEAD
        self.assertEqual(result, 1)

    def test_per_dqn(self):
        """Smoke test that the PER DQN model runs"""
        model = PERDQNLightning(self.hparams)
        result = self.trainer.fit(model)

=======
>>>>>>> 5cf1c899
        self.assertEqual(result, 1)<|MERGE_RESOLUTION|>--- conflicted
+++ resolved
@@ -6,10 +6,8 @@
 from algos.dqn.model import DQNLightning
 from algos.dueling_dqn.model import DuelingDQNLightning
 from algos.noisy_dqn.model import NoisyDQNLightning
-<<<<<<< HEAD
 from algos.per_dqn.model import PERDQNLightning
-=======
->>>>>>> 5cf1c899
+
 
 
 class TestModels(TestCase):
@@ -56,7 +54,6 @@
         model = NoisyDQNLightning(self.hparams)
         result = self.trainer.fit(model)
 
-<<<<<<< HEAD
         self.assertEqual(result, 1)
 
     def test_per_dqn(self):
@@ -64,6 +61,4 @@
         model = PERDQNLightning(self.hparams)
         result = self.trainer.fit(model)
 
-=======
->>>>>>> 5cf1c899
         self.assertEqual(result, 1)